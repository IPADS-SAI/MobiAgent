--- conflicted
+++ resolved
@@ -73,19 +73,6 @@
         }}
     }},
     {{
-<<<<<<< HEAD
-        "name": "done",
-        "description": "Indicate that the designated task has been successfully completed and that all requirements of the task have been met.",
-        "parameters": {{
-            "description": "A short description of the task template name, summarizing the task objective in one sentence and categorizing it into a general task type.",
-            "full_experience": "The task template content, listing step-by-step key operations for this type of task while ignoring irrelevant extra actions. Abstract the process into a reusable operation template (so that future tasks of the same type in the same app can directly reference it). All task-specific contents (such as items, locations, brands, cities, etc.) must be replaced with type placeholders {{item, location, brand, city, etc.}}."
-            }},
-            "keywords": [
-                "keyword1 for this type of task",
-                "keyword2 for this type of task",
-                "keyword3 for this type of task"
-            ]
-=======
     "name": "done",
     "description": "Indicate that the designated task has been successfully completed and that all requirements of the task have been met.",
     "parameters": {{
@@ -97,7 +84,6 @@
             "keyword2 for this type of task",
             "keyword3 for this type of task"
         ]
->>>>>>> 00158d81
     }},
     {{
         "name": "long_press",
