--- conflicted
+++ resolved
@@ -520,7 +520,6 @@
             grounder_end_time = time.time()
             logging.info(f"Grounder time taken: {grounder_end_time - grounder_start_time} seconds")
             logging.info(f"Grounder response: \n{grounder_response_str}")
-<<<<<<< HEAD
             # grounder_response = json.loads(grounder_response_str)
             grounder_response = parse_json_response(grounder_response_str)
             if(bbox_flag):
@@ -535,45 +534,6 @@
                 x2 = int(x2 /1000 * img.width)
                 y1 = int(y1 /1000 * img.height)
                 y2 = int(y2 /1000 * img.height)
-=======
-            
-            # 增强 JSON 解析，处理数组格式响应
-            def robust_grounder_json_loads(s):
-                s = s.strip()
-                # 提取 ```json ... ``` 代码块
-                codeblock = re.search(r"```json(.*?)```", s, re.DOTALL)
-                if codeblock:
-                    s = codeblock.group(1).strip()
-                # 替换中文省略号为英文 ...
-                s = s.replace("…", "...")
-                # 去除多余换行
-                s = s.replace("\r", "").replace("\n", " ")
-                
-                try:
-                    parsed = json.loads(s)
-                    # 如果是数组格式，取第一个元素
-                    if isinstance(parsed, list) and len(parsed) > 0:
-                        return parsed[0]
-                    # 如果是对象格式，直接返回
-                    elif isinstance(parsed, dict):
-                        return parsed
-                    else:
-                        raise ValueError(f"Unexpected response format: {type(parsed)}")
-                except Exception as e:
-                    logging.error(f"解析 grounder_response_str 失败: {e}\n原始内容: {s}")
-                    raise
-            
-            grounder_response = robust_grounder_json_loads(grounder_response_str)
-            if(bbox_flag):
-                bbox = grounder_response["bbox"]
-
-                bbox[0] = bbox[0] / 1000 * img.width
-                bbox[2] = bbox[2] / 1000 * img.width
-                bbox[1] = bbox[1] / 1000 * img.height
-                bbox[3] = bbox[3] / 1000 * img.height
-
-                x1, y1, x2, y2 = [int(coord / factor) for coord in bbox]
->>>>>>> 555852ee
                 position_x = (x1 + x2) // 2
                 position_y = (y1 + y2) // 2
                 device.click(position_x, position_y)
